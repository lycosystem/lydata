--- conflicted
+++ resolved
@@ -1,23 +1,12 @@
-<<<<<<< HEAD
 """Plot the distribution over patient's T-category."""
 
-=======
-"""
-Plot the distribution over patient's T-category.
-"""
->>>>>>> eb8a38ec
 import argparse
 from pathlib import Path
 
 import matplotlib.pyplot as plt
 import pandas as pd
-<<<<<<< HEAD
+from lyscripts.plots import COLORS
 from shared import MPLSTYLE
-from tueplots import figsizes, fontsizes
-
-=======
->>>>>>> eb8a38ec
-from lyscripts.plot.utils import COLORS
 from tueplots import figsizes, fontsizes
 
 
@@ -38,7 +27,9 @@
         description=__doc__,
     )
     parser.add_argument(
-        "data", type=Path, help="Path to the data file.",
+        "data",
+        type=Path,
+        help="Path to the data file.",
     )
     args = parser.parse_args()
 
@@ -63,16 +54,18 @@
         t_stage_labels = ["T0", *t_stage_labels]
         colors = [COLORS["gray"], *colors]
 
-    tmp = data.groupby(
-        ("tumor", "1", "t_stage")
-    ).size().plot.pie(
-        y=("tumor", "1", "t_stage"),
-        ax=ax,
-        colors=colors,
-        labels=t_stage_labels,
-        autopct=create_label,
-        counterclock=False,
-        startangle=90,
+    tmp = (
+        data.groupby(("tumor", "1", "t_stage"))
+        .size()
+        .plot.pie(
+            y=("tumor", "1", "t_stage"),
+            ax=ax,
+            colors=colors,
+            labels=t_stage_labels,
+            autopct=create_label,
+            counterclock=False,
+            startangle=90,
+        )
     )
 
     plt.savefig(output_dir / OUTPUT_NAME, dpi=300)