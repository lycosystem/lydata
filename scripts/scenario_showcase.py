<<<<<<< HEAD
"""Create a stacked bar plot of the involvement prevalence for different scenarios."""
=======
"""Horizontal stacked bar plot of involvement prevalence for different scenarios."""
>>>>>>> eb8a38ec

import argparse
from pathlib import Path

import matplotlib.pyplot as plt
import numpy as np
import pandas as pd
<<<<<<< HEAD
from shared import MPLSTYLE
from subsite import INVERTED_FLAT_SUBSITE_DICT, SUBSITE_DICT
from tueplots import figsizes, fontsizes

from lyscripts.plot.utils import COLORS

=======
from lyscripts.plots import COLORS
from subsite import INVERTED_FLAT_SUBSITE_DICT, SUBSITE_DICT
from tueplots import figsizes, fontsizes

>>>>>>> eb8a38ec

def get_idx(df: pd.DataFrame, location: str) -> pd.Series:
    """Get the index for a given ``location`` of the primary tumor."""
    return (
        df["tumor", "1", "subsite"].apply(
            lambda subsite: INVERTED_FLAT_SUBSITE_DICT[subsite][0]
        )
        == location
    )


OUTPUT_PATH = Path(__file__).parent.parent / Path(__file__).with_suffix(".png").name
NROWS, NCOLS = 2, 1
COLORS = [COLORS["green"], COLORS["blue"], COLORS["orange"], COLORS["red"]]


if __name__ == "__main__":
    parser = argparse.ArgumentParser(description=__doc__)
    parser.add_argument(
        "--data",
        type=Path,
        default=Path(__file__).parent.parent / "enhanced.csv",
        help="Path to the data file.",
    )
    parser.add_argument(
<<<<<<< HEAD
        "--mplstyle", type=Path, default=MPLSTYLE,
=======
        "--mplstyle",
        type=Path,
        default=Path(__file__).parent / ".mplstyle",
>>>>>>> eb8a38ec
        help="Path to the matplotlib style file.",
    )
    args = parser.parse_args()

    plt.style.use(args.mplstyle)
    plt.rcParams.update(
        figsizes.icml2022_full(
            nrows=NROWS,
            ncols=NCOLS,
            height_to_width_ratio=0.2,
        )
    )
    plt.rcParams.update(fontsizes.icml2022())
    fig, ax = plt.subplots(
        nrows=NROWS,
        ncols=NCOLS,
        sharex=True,
        gridspec_kw={"height_ratios": [3, 5]},
    )

    data = pd.read_csv(args.data, header=[0, 1, 2])
    ipsi_involvement = data["max_llh", "ipsi"]
    icd_codes = data["tumor", "1", "subsite"]

    has_II_involved = ipsi_involvement["II"] == True  # noqa: E712, N816
    has_III_involved = ipsi_involvement["III"] == True  # noqa: E712, N816

    def is_t_stage(t):  # noqa: D103
        return data["tumor", "1", "t_stage"] == t

    def is_location(loc):  # noqa: D103
        return get_idx(data, loc)

    is_gums_and_cheek = icd_codes.isin(SUBSITE_DICT["oral cavity"]["gums & cheek"])
    is_tongue = icd_codes.isin(SUBSITE_DICT["oral cavity"]["tongue"])

    loc = "oropharynx"
    starts = np.zeros(3, dtype=int)
    nums = np.zeros(3, dtype=int)
    totals = np.array(
        [
            (is_location(loc) & ~is_t_stage(0)).sum(),
            (is_location(loc) & ~is_t_stage(0) & has_II_involved).sum(),
            (is_location(loc) & ~is_t_stage(0) & ~has_II_involved).sum(),
        ]
    )
    for t in [1, 2, 3, 4]:
        starts += nums
        nums = np.array(
            [
                (is_location(loc) & is_t_stage(t) & has_III_involved).sum(),
                (
                    is_location(loc)
                    & is_t_stage(t)
                    & has_II_involved
                    & has_III_involved
                ).sum(),
                (
                    is_location(loc)
                    & is_t_stage(t)
                    & ~has_II_involved
                    & has_III_involved
                ).sum(),
            ]
        )
        ax[0].barh(
            y=[2, 1, 0],
            width=100 * nums / totals,
            left=100 * starts / totals,
            color=COLORS[t - 1],
            label=f"T{t}",
        )
        ax[0].set_title(loc, fontweight="bold")
        ax[0].set_yticks(
            ticks=[0, 1, 2],
            labels=["LNL II healthy", "LNL II involved", "overall"],
        )

    ends = starts + nums
    for j, end in enumerate(ends):
        ax[0].text(
            x=100 * (ends / totals)[j] + 1,
            y=2 - j - 0.13,
            s=f"{str(end)} / {str(totals[j])}",
        )

    loc = "oral cavity"
    starts = np.zeros(5, dtype=int)
    nums = np.zeros(5, dtype=int)
    totals = np.array(
        [
            (is_location(loc) & ~is_t_stage(0)).sum(),
            (is_location(loc) & ~is_t_stage(0) & has_II_involved).sum(),
            (is_location(loc) & ~is_t_stage(0) & ~has_II_involved).sum(),
            (is_location(loc) & ~is_t_stage(0) & is_gums_and_cheek).sum(),
            (is_location(loc) & ~is_t_stage(0) & is_tongue).sum(),
        ]
    )
    for t in [1, 2, 3, 4]:
        starts += nums
        nums = np.array(
            [
                (is_location(loc) & is_t_stage(t) & has_III_involved).sum(),
                (
                    is_location(loc)
                    & is_t_stage(t)
                    & has_II_involved
                    & has_III_involved
                ).sum(),
                (
                    is_location(loc)
                    & is_t_stage(t)
                    & ~has_II_involved
                    & has_III_involved
                ).sum(),
                (
                    is_location(loc)
                    & is_t_stage(t)
                    & is_gums_and_cheek
                    & has_III_involved
                ).sum(),
                (is_location(loc) & is_t_stage(t) & is_tongue & has_III_involved).sum(),
            ]
        )
        ax[1].barh(
            y=[4, 3, 2, 1, 0],
            width=100 * nums / totals,
            left=100 * starts / totals,
            color=COLORS[t - 1],
            label=f"T{t}",
        )
        ax[1].set_title(loc, fontweight="bold")
        ax[1].set_yticks(
            ticks=[0, 1, 2, 3, 4],
            labels=[
                "tongue tumor",
                "tumor in gums/cheek",
                "LNL II healthy",
                "LNL II involved",
                "overall",
            ],
        )

    ends = starts + nums
    for j, end in enumerate(ends):
        ax[1].text(
            x=100 * (ends / totals)[j] + 1,
            y=4 - j - 0.13,
            s=f"{str(end)} / {str(totals[j])}",
        )

    ax[1].legend(fontsize="medium")
    ax[1].set_xlabel("Patients with involvement in LNL III [%]")
    ax[1].set_xlim(0, 40)

    plt.savefig(OUTPUT_PATH, dpi=300)<|MERGE_RESOLUTION|>--- conflicted
+++ resolved
@@ -1,8 +1,4 @@
-<<<<<<< HEAD
-"""Create a stacked bar plot of the involvement prevalence for different scenarios."""
-=======
 """Horizontal stacked bar plot of involvement prevalence for different scenarios."""
->>>>>>> eb8a38ec
 
 import argparse
 from pathlib import Path
@@ -10,19 +6,10 @@
 import matplotlib.pyplot as plt
 import numpy as np
 import pandas as pd
-<<<<<<< HEAD
-from shared import MPLSTYLE
-from subsite import INVERTED_FLAT_SUBSITE_DICT, SUBSITE_DICT
-from tueplots import figsizes, fontsizes
-
-from lyscripts.plot.utils import COLORS
-
-=======
 from lyscripts.plots import COLORS
 from subsite import INVERTED_FLAT_SUBSITE_DICT, SUBSITE_DICT
 from tueplots import figsizes, fontsizes
 
->>>>>>> eb8a38ec
 
 def get_idx(df: pd.DataFrame, location: str) -> pd.Series:
     """Get the index for a given ``location`` of the primary tumor."""
@@ -48,13 +35,9 @@
         help="Path to the data file.",
     )
     parser.add_argument(
-<<<<<<< HEAD
-        "--mplstyle", type=Path, default=MPLSTYLE,
-=======
         "--mplstyle",
         type=Path,
         default=Path(__file__).parent / ".mplstyle",
->>>>>>> eb8a38ec
         help="Path to the matplotlib style file.",
     )
     args = parser.parse_args()
