schema: '2.0'
stages:
  lyproxify@1:
    cmd: "lyscripts data lyproxify --input-file=2023-clb-multisite/raw.csv --output-file=2023-clb-multisite/data.csv
      --mapping-file=2023-clb-multisite/mapping.py --num-header-rows=3 --drop-rows=439\n"
    deps:
    - path: 2023-clb-multisite/mapping.py
      hash: md5
      md5: dc25188420e21de86f51034f6177b080
      size: 28008
    - path: 2023-clb-multisite/raw.csv
      hash: md5
      md5: 07fb62f160142252fe11e1738de6331f
      size: 211635
    outs:
    - path: 2023-clb-multisite/data.csv
      hash: md5
      md5: 0ee586c452452c781e8b6c22b5e5ef71
      size: 111721
  description-and-docs@2023-clb-multisite:
    cmd: "python scripts/render.py -m 2023-clb-multisite/mapping.py -d 2023-clb-multisite/data.csv
      -t 2023-clb-multisite/README.template -o 2023-clb-multisite/README.md\n"
    deps:
    - path: 2023-clb-multisite/README.template
      hash: md5
      md5: 4fee1faf0a125c4dc6a9462a6a93fcc4
      size: 3295
    - path: 2023-clb-multisite/data.csv
      hash: md5
      md5: 0ee586c452452c781e8b6c22b5e5ef71
      size: 111721
    - path: 2023-clb-multisite/mapping.py
      hash: md5
      md5: dc25188420e21de86f51034f6177b080
      size: 28008
    - path: scripts/render.py
      hash: md5
<<<<<<< HEAD
      md5: d7c01fb2c7ad98dac9766f8c73336721
      size: 1987
=======
      md5: f288e59e2380a86708df57be8961d6ed
      size: 2004
>>>>>>> eb8a38ec
    outs:
    - path: 2023-clb-multisite/README.md
      hash: md5
      md5: f44a14e074db523a075f8e8796686e53
      size: 14492
  description-and-docs@2023-isb-multisite:
    cmd: "python scripts/render.py -m 2023-isb-multisite/mapping.py -d 2023-isb-multisite/data.csv
      -t 2023-isb-multisite/README.template -o 2023-isb-multisite/README.md\n"
    deps:
    - path: 2023-isb-multisite/README.template
      hash: md5
      md5: 289ed4bef464a64d84d93126403800a9
      size: 3064
    - path: 2023-isb-multisite/data.csv
      hash: md5
      md5: 24c25eedd6a832e595b12bd6b822a25c
      size: 204462
    - path: 2023-isb-multisite/mapping.py
      hash: md5
      md5: 077ee8c837b587e3fc5b5ee810d0265c
      size: 52984
    - path: scripts/render.py
      hash: md5
<<<<<<< HEAD
      md5: d7c01fb2c7ad98dac9766f8c73336721
      size: 1987
=======
      md5: f288e59e2380a86708df57be8961d6ed
      size: 2004
>>>>>>> eb8a38ec
    outs:
    - path: 2023-isb-multisite/README.md
      hash: md5
      md5: 5648913555b260ef67efaca4f9b7f331
      size: 19642
  lyproxify@0:
    cmd: "lyscripts data lyproxify --input-file=2021-clb-oropharynx/raw.csv --output-file=2021-clb-oropharynx/data.csv
      --mapping-file=2021-clb-oropharynx/mapping.py --num-header-rows=1\n"
    deps:
    - path: 2021-clb-oropharynx/mapping.py
      hash: md5
      md5: 82858134ab5f682a5e0baaf6940375cf
      size: 21351
    - path: 2021-clb-oropharynx/raw.csv
      hash: md5
      md5: ca6413b63f277e4f6bb40b50294b0ff0
      size: 96789
    outs:
    - path: 2021-clb-oropharynx/data.csv
      hash: md5
      md5: af05aeaa3fea122dd718b3dd9c6a22b1
      size: 92744
  lyproxify@2:
    cmd: "lyscripts data lyproxify --input-file=2023-isb-multisite/raw.csv --output-file=2023-isb-multisite/data.csv
      --mapping-file=2023-isb-multisite/mapping.py --num-header-rows=1\n"
    deps:
    - path: 2023-isb-multisite/mapping.py
      hash: md5
      md5: 077ee8c837b587e3fc5b5ee810d0265c
      size: 52984
    - path: 2023-isb-multisite/raw.csv
      hash: md5
      md5: 0546a71875f357e0210425407dedf426
      size: 167129
    outs:
    - path: 2023-isb-multisite/data.csv
      hash: md5
      md5: 24c25eedd6a832e595b12bd6b822a25c
      size: 204462
  description-and-docs@2021-clb-oropharynx:
    cmd: "python scripts/render.py -m 2021-clb-oropharynx/mapping.py -d 2021-clb-oropharynx/data.csv
      -t 2021-clb-oropharynx/README.template -o 2021-clb-oropharynx/README.md\n"
    deps:
    - path: 2021-clb-oropharynx/README.template
      hash: md5
      md5: edf345ea5b29efcee0923cd7fcc43077
      size: 16726
    - path: 2021-clb-oropharynx/data.csv
      hash: md5
      md5: af05aeaa3fea122dd718b3dd9c6a22b1
      size: 92744
    - path: 2021-clb-oropharynx/mapping.py
      hash: md5
      md5: 82858134ab5f682a5e0baaf6940375cf
      size: 21351
    - path: scripts/render.py
      hash: md5
<<<<<<< HEAD
      md5: d7c01fb2c7ad98dac9766f8c73336721
      size: 1987
=======
      md5: f288e59e2380a86708df57be8961d6ed
      size: 2004
>>>>>>> eb8a38ec
    outs:
    - path: 2021-clb-oropharynx/README.md
      hash: md5
      md5: 8dc6c2dfcadc298fb6a6192a211bfc5f
      size: 25546
  convert-to-docx@2021-clb-oropharynx:
    cmd: "pandoc -o ../2021-clb-oropharynx.docx 2021-clb-oropharynx/README.md\n"
    deps:
    - path: 2021-clb-oropharynx/README.md
      md5: f0ec7b542820fc363b43aa635bfe430c
      size: 24247
    outs:
    - path: ../2021-clb-oropharynx.docx
      md5: 786537c15c333face3f493a98bfffb03
      size: 18743
  convert-to-docx@2023-clb-multisite:
    cmd: "pandoc -o ../2023-clb-multisite.docx 2023-clb-multisite/README.md\n"
    deps:
    - path: 2023-clb-multisite/README.md
      md5: 49ee462171066d1863ed7801054203d7
      size: 13045
    outs:
    - path: ../2023-clb-multisite.docx
      md5: dc1a259586b55abbacb317f04f53dc95
      size: 15819
  convert-to-docx@2023-isb-multisite:
    cmd: "pandoc -o ../2023-isb-multisite.docx 2023-isb-multisite/README.md\n"
    deps:
    - path: 2023-isb-multisite/README.md
      md5: 94299a49ee0cad7483e05ad73a433477
      size: 16776
    outs:
    - path: ../2023-isb-multisite.docx
      md5: f7ecf6740c106fcd109e6dfe71ab971d
      size: 16747
  plot-age-and-sex@2023-clb-multisite:
    cmd: "python scripts/age_and_sex.py 2023-clb-multisite/data.csv\n"
    deps:
    - path: 2023-clb-multisite/data.csv
      hash: md5
      md5: 0ee586c452452c781e8b6c22b5e5ef71
      size: 111721
    - path: scripts/age_and_sex.py
      hash: md5
<<<<<<< HEAD
      md5: 0ac0dd7a8c5548937a2909a5acdcf09a
      size: 3166
=======
      md5: e837a45727dd17cb4350ee4c1b1e5676
      size: 3212
>>>>>>> eb8a38ec
  plot-t-category@2023-clb-multisite:
    cmd: "python scripts/t_category.py 2023-clb-multisite/data.csv\n"
    deps:
    - path: 2023-clb-multisite/data.csv
      hash: md5
      md5: 0ee586c452452c781e8b6c22b5e5ef71
      size: 111721
    - path: scripts/t_category.py
      hash: md5
<<<<<<< HEAD
      md5: 2a44eca1bb7990e95d744cea8a8538da
      size: 1628
=======
      md5: 9cd603d2c51bbdb9b9c78f5d6c292914
      size: 1647
>>>>>>> eb8a38ec
  plot-t-category@2023-isb-multisite:
    cmd: "python scripts/t_category.py 2023-isb-multisite/data.csv\n"
    deps:
    - path: 2023-isb-multisite/data.csv
      hash: md5
      md5: 24c25eedd6a832e595b12bd6b822a25c
      size: 204462
    - path: scripts/t_category.py
      hash: md5
<<<<<<< HEAD
      md5: 2a44eca1bb7990e95d744cea8a8538da
      size: 1628
=======
      md5: 9cd603d2c51bbdb9b9c78f5d6c292914
      size: 1647
>>>>>>> eb8a38ec
  plot-age-and-sex@2021-clb-oropharynx:
    cmd: "python scripts/age_and_sex.py 2021-clb-oropharynx/data.csv\n"
    deps:
    - path: 2021-clb-oropharynx/data.csv
      hash: md5
      md5: af05aeaa3fea122dd718b3dd9c6a22b1
      size: 92744
    - path: scripts/age_and_sex.py
      hash: md5
<<<<<<< HEAD
      md5: 0ac0dd7a8c5548937a2909a5acdcf09a
      size: 3166
=======
      md5: e837a45727dd17cb4350ee4c1b1e5676
      size: 3212
>>>>>>> eb8a38ec
  plot-age-and-sex@2023-isb-multisite:
    cmd: "python scripts/age_and_sex.py 2023-isb-multisite/data.csv\n"
    deps:
    - path: 2023-isb-multisite/data.csv
      hash: md5
      md5: 24c25eedd6a832e595b12bd6b822a25c
      size: 204462
    - path: scripts/age_and_sex.py
      hash: md5
<<<<<<< HEAD
      md5: 0ac0dd7a8c5548937a2909a5acdcf09a
      size: 3166
=======
      md5: e837a45727dd17cb4350ee4c1b1e5676
      size: 3212
>>>>>>> eb8a38ec
  plot-t-category@2021-clb-oropharynx:
    cmd: "python scripts/t_category.py 2021-clb-oropharynx/data.csv\n"
    deps:
    - path: 2021-clb-oropharynx/data.csv
      hash: md5
      md5: af05aeaa3fea122dd718b3dd9c6a22b1
      size: 92744
    - path: scripts/t_category.py
      hash: md5
<<<<<<< HEAD
      md5: 2a44eca1bb7990e95d744cea8a8538da
      size: 1628
=======
      md5: 9cd603d2c51bbdb9b9c78f5d6c292914
      size: 1647
>>>>>>> eb8a38ec
  plot-t-category@2021-usz-oropharynx:
    cmd: "python scripts/t_category.py 2021-usz-oropharynx/data.csv\n"
    deps:
    - path: 2021-usz-oropharynx/data.csv
      hash: md5
      md5: a9e4043ed6a273c609fa16523bcae455
      size: 166966
    - path: scripts/t_category.py
      hash: md5
<<<<<<< HEAD
      md5: 2a44eca1bb7990e95d744cea8a8538da
      size: 1628
=======
      md5: 9cd603d2c51bbdb9b9c78f5d6c292914
      size: 1647
>>>>>>> eb8a38ec
  plot-age-and-sex@2021-usz-oropharynx:
    cmd: "python scripts/age_and_sex.py 2021-usz-oropharynx/data.csv\n"
    deps:
    - path: 2021-usz-oropharynx/data.csv
      hash: md5
      md5: a9e4043ed6a273c609fa16523bcae455
      size: 166966
    - path: scripts/age_and_sex.py
      hash: md5
<<<<<<< HEAD
      md5: 0ac0dd7a8c5548937a2909a5acdcf09a
      size: 3166
=======
      md5: e837a45727dd17cb4350ee4c1b1e5676
      size: 3212
>>>>>>> eb8a38ec
  plot-subsite@2021-usz-oropharynx:
    cmd: "python scripts/subsite.py --data 2021-usz-oropharynx/data.csv\n"
    deps:
    - path: 2021-usz-oropharynx/data.csv
      hash: md5
      md5: a9e4043ed6a273c609fa16523bcae455
      size: 166966
    - path: scripts/subsite.py
      hash: md5
<<<<<<< HEAD
      md5: fe679c132e9bfc7ca212bc26d84ba498
      size: 4661
=======
      md5: 92befa907fb67edbf3bc857cda68148c
      size: 4883
>>>>>>> eb8a38ec
  plot-subsite@2021-clb-oropharynx:
    cmd: "python scripts/subsite.py --data 2021-clb-oropharynx/data.csv\n"
    deps:
    - path: 2021-clb-oropharynx/data.csv
      hash: md5
      md5: af05aeaa3fea122dd718b3dd9c6a22b1
      size: 92744
    - path: scripts/subsite.py
      hash: md5
<<<<<<< HEAD
      md5: fe679c132e9bfc7ca212bc26d84ba498
      size: 4661
=======
      md5: 92befa907fb67edbf3bc857cda68148c
      size: 4883
>>>>>>> eb8a38ec
  plot-subsite@2023-isb-multisite:
    cmd: "python scripts/subsite.py --data 2023-isb-multisite/data.csv\n"
    deps:
    - path: 2023-isb-multisite/data.csv
      hash: md5
      md5: 24c25eedd6a832e595b12bd6b822a25c
      size: 204462
    - path: scripts/subsite.py
      hash: md5
<<<<<<< HEAD
      md5: fe679c132e9bfc7ca212bc26d84ba498
      size: 4661
=======
      md5: 92befa907fb67edbf3bc857cda68148c
      size: 4883
>>>>>>> eb8a38ec
  plot-subsite@2023-clb-multisite:
    cmd: "python scripts/subsite.py --data 2023-clb-multisite/data.csv\n"
    deps:
    - path: 2023-clb-multisite/data.csv
      hash: md5
      md5: 0ee586c452452c781e8b6c22b5e5ef71
      size: 111721
    - path: scripts/subsite.py
      hash: md5
<<<<<<< HEAD
      md5: fe679c132e9bfc7ca212bc26d84ba498
      size: 4661
=======
      md5: 92befa907fb67edbf3bc857cda68148c
      size: 4883
>>>>>>> eb8a38ec
  bar-plot@2021-clb-oropharynx:
    cmd: python scripts/bar_plot.py 2021-clb-oropharynx/data.csv
    deps:
    - path: 2021-clb-oropharynx/data.csv
      hash: md5
      md5: af05aeaa3fea122dd718b3dd9c6a22b1
      size: 92744
    - path: scripts/bar_plot.py
      hash: md5
<<<<<<< HEAD
      md5: 91a3e940fbe7e8505dae5a6a05d79995
      size: 2576
=======
      md5: 9d4f3f0c12f69d4bee3306c37d2f112c
      size: 2585
>>>>>>> eb8a38ec
  bar-plot@2023-clb-multisite:
    cmd: python scripts/bar_plot.py 2023-clb-multisite/data.csv
    deps:
    - path: 2023-clb-multisite/data.csv
      hash: md5
      md5: 0ee586c452452c781e8b6c22b5e5ef71
      size: 111721
    - path: scripts/bar_plot.py
      hash: md5
<<<<<<< HEAD
      md5: 91a3e940fbe7e8505dae5a6a05d79995
      size: 2576
=======
      md5: 9d4f3f0c12f69d4bee3306c37d2f112c
      size: 2585
>>>>>>> eb8a38ec
  bar-plot@2023-isb-multisite:
    cmd: python scripts/bar_plot.py 2023-isb-multisite/data.csv
    deps:
    - path: 2023-isb-multisite/data.csv
      hash: md5
      md5: 24c25eedd6a832e595b12bd6b822a25c
      size: 204462
    - path: scripts/bar_plot.py
      hash: md5
<<<<<<< HEAD
      md5: 91a3e940fbe7e8505dae5a6a05d79995
      size: 2576
=======
      md5: 9d4f3f0c12f69d4bee3306c37d2f112c
      size: 2585
>>>>>>> eb8a38ec
  join:
    cmd: "lyscripts data join --inputs='[{\"source\": \"2021-clb-oropharynx/data.csv\"\
      }, {\"source\": \"2023-isb-multisite/data.csv\"}, {\"source\": \"2023-clb-multisite/data.csv\"\
      }]' --output=joined.csv\n"
    deps:
    - path: 2021-clb-oropharynx/data.csv
      hash: md5
      md5: af05aeaa3fea122dd718b3dd9c6a22b1
      size: 92744
    - path: 2023-clb-multisite/data.csv
      hash: md5
      md5: 0ee586c452452c781e8b6c22b5e5ef71
      size: 111721
    - path: 2023-isb-multisite/data.csv
      hash: md5
      md5: 24c25eedd6a832e595b12bd6b822a25c
      size: 204462
    outs:
    - path: joined.csv
      hash: md5
      md5: a5a0b1371a7f0a23c88652124f69a6d0
      size: 508523
  enhance:
    cmd: "lyscripts data enhance --configs=modalities.ly.yaml --method=max_llh --input.source=joined.csv
      --output-file=enhanced.csv\n"
    deps:
    - path: joined.csv
      hash: md5
      md5: a5a0b1371a7f0a23c88652124f69a6d0
      size: 508523
    params:
      modalities.ly.yaml:
        modalities:
          CT:
            spec: 0.76
            sens: 0.81
          MRI:
            spec: 0.63
            sens: 0.81
          PET:
            spec: 0.86
            sens: 0.79
          FNA:
            spec: 0.98
            sens: 0.8
          diagnostic_consensus:
            spec: 0.86
            sens: 0.81
          pathology:
            spec: 1.0
            sens: 1.0
          pCT:
            spec: 0.86
            sens: 0.81
          max_llh:
            spec: 1.0
            sens: 1.0
        version: 1
    outs:
    - path: enhanced.csv
      hash: md5
<<<<<<< HEAD
      md5: 226c231582ac80c8b25696a11d9d880e
      size: 644104
=======
      md5: d9c0608bc2a827aefc0f51bf1bccb8c4
      size: 694603
>>>>>>> eb8a38ec
  scenario-showcase:
    cmd: "python scripts/scenario_showcase.py --data enhanced.csv --mplstyle scripts/.mplstyle\n"
    deps:
    - path: enhanced.csv
      hash: md5
<<<<<<< HEAD
      md5: 226c231582ac80c8b25696a11d9d880e
      size: 644104
=======
      md5: d9c0608bc2a827aefc0f51bf1bccb8c4
      size: 694603
>>>>>>> eb8a38ec
    - path: scripts/.mplstyle
      hash: md5
      md5: 1dd8e65e1d2705d5c02ec977b8e7ca0d
      size: 2151
    - path: scripts/scenario_showcase.py
      hash: md5
<<<<<<< HEAD
      md5: 3a6be6b89f193b8220e8bad4f619e662
      size: 5086
    outs:
    - path: scenario_showcase.png
      hash: md5
      md5: 65ed2449bbe117dd158ea6ef5ec65ef6
      size: 86913
  format-dates-insert-institution-and-remove-spaces:
    cmd: sed 's/\([0-9]\{2\}\)\/\([0-9]\{2\}\)\/\([0-9]\{4\}\)/\3-\2-\1/g' 2024-hvh-oropharynx/raw.csv
      | sed 's/,dataset,/,institution,/g' | sed "s/,2023_HVH_OROPHARYNX,/,Vall d'Hebron
      Barcelona Hospital,/g" | sed 's/,\s,/,,/g' | sed 's/,\([0-3]\)[A-C]*,/,\1,/g'
      | sed 's/,N\sVI,/,FALSE,/g' | sed 's/"C05,1"/C05.1/g' > 2024-hvh-oropharynx/data.csv
    deps:
    - path: 2024-hvh-oropharynx/raw.csv
      hash: md5
      md5: 536e399533a13327aaed658056b0eb7d
      size: 80516
    outs:
    - path: 2024-hvh-oropharynx/data.csv
      hash: md5
      md5: 7baa8021efbff0126fcf297e52106168
      size: 82567
  plot-t-category@2024-hvh-oropharynx:
    cmd: "python scripts/t_category.py 2024-hvh-oropharynx/data.csv\n"
    deps:
    - path: 2024-hvh-oropharynx/data.csv
      hash: md5
      md5: 7baa8021efbff0126fcf297e52106168
      size: 82567
    - path: scripts/t_category.py
      hash: md5
      md5: 2a44eca1bb7990e95d744cea8a8538da
      size: 1628
  plot-age-and-sex@2024-hvh-oropharynx:
    cmd: "python scripts/age_and_sex.py 2024-hvh-oropharynx/data.csv\n"
    deps:
    - path: 2024-hvh-oropharynx/data.csv
      hash: md5
      md5: 7baa8021efbff0126fcf297e52106168
      size: 82567
    - path: scripts/age_and_sex.py
      hash: md5
      md5: 0ac0dd7a8c5548937a2909a5acdcf09a
      size: 3166
  plot-subsite@2024-hvh-oropharynx:
    cmd: "python scripts/subsite.py --data 2024-hvh-oropharynx/data.csv\n"
    deps:
    - path: 2024-hvh-oropharynx/data.csv
      hash: md5
      md5: 7baa8021efbff0126fcf297e52106168
      size: 82567
    - path: scripts/subsite.py
      hash: md5
      md5: fe679c132e9bfc7ca212bc26d84ba498
      size: 4661
  upset-diff@2021-usz-oropharynx-2024-hvh-oropharynx:
    cmd: "python scripts/upset_diff.py --first-dataset 2021-usz-oropharynx --second-dataset
      2024-hvh-oropharynx --commit 5b85184ecece020f509ab0c9f05aa5c81257ffd3\n"
    deps:
    - path: 2021-usz-oropharynx/data.csv
      hash: md5
      md5: f5ddc8334a2bee6e8457885a9f75a7d0
      size: 166961
    - path: 2024-hvh-oropharynx/data.csv
      hash: md5
      md5: 7baa8021efbff0126fcf297e52106168
      size: 82567
    - path: scripts/upset_diff.py
      hash: md5
      md5: b77abedf6359018790749e8e0f19bc30
      size: 5372
  factors-diff@2021-usz-oropharynx-2024-hvh-oropharynx:
    cmd: "python scripts/factors_diff.py --first-dataset 2021-usz-oropharynx --second-dataset
      2024-hvh-oropharynx --commit 5b85184ecece020f509ab0c9f05aa5c81257ffd3\n"
    deps:
    - path: 2021-usz-oropharynx/data.csv
      hash: md5
      md5: f5ddc8334a2bee6e8457885a9f75a7d0
      size: 166961
    - path: 2024-hvh-oropharynx/data.csv
      hash: md5
      md5: 7baa8021efbff0126fcf297e52106168
      size: 82567
    - path: scripts/factors_diff.py
      hash: md5
      md5: 2c1fdf960f3ea59d999b4a459d2fc947
      size: 2698
=======
      md5: d16498e9ce8a685f2c8bf7b8fc6d474e
      size: 6031
    outs:
    - path: scenario_showcase.png
      hash: md5
      md5: beafd10310cd876bb4077b447f75e01d
      size: 86382
>>>>>>> eb8a38ec
<|MERGE_RESOLUTION|>--- conflicted
+++ resolved
@@ -1,5 +1,22 @@
 schema: '2.0'
 stages:
+  lyproxify@0:
+    cmd: "lyscripts data lyproxify --input-file=2021-clb-oropharynx/raw.csv --output-file=2021-clb-oropharynx/data.csv
+      --mapping-file=2021-clb-oropharynx/mapping.py --num-header-rows=1\n"
+    deps:
+    - path: 2021-clb-oropharynx/mapping.py
+      hash: md5
+      md5: 82858134ab5f682a5e0baaf6940375cf
+      size: 21351
+    - path: 2021-clb-oropharynx/raw.csv
+      hash: md5
+      md5: ca6413b63f277e4f6bb40b50294b0ff0
+      size: 96789
+    outs:
+    - path: 2021-clb-oropharynx/data.csv
+      hash: md5
+      md5: af05aeaa3fea122dd718b3dd9c6a22b1
+      size: 92744
   lyproxify@1:
     cmd: "lyscripts data lyproxify --input-file=2023-clb-multisite/raw.csv --output-file=2023-clb-multisite/data.csv
       --mapping-file=2023-clb-multisite/mapping.py --num-header-rows=3 --drop-rows=439\n"
@@ -17,83 +34,6 @@
       hash: md5
       md5: 0ee586c452452c781e8b6c22b5e5ef71
       size: 111721
-  description-and-docs@2023-clb-multisite:
-    cmd: "python scripts/render.py -m 2023-clb-multisite/mapping.py -d 2023-clb-multisite/data.csv
-      -t 2023-clb-multisite/README.template -o 2023-clb-multisite/README.md\n"
-    deps:
-    - path: 2023-clb-multisite/README.template
-      hash: md5
-      md5: 4fee1faf0a125c4dc6a9462a6a93fcc4
-      size: 3295
-    - path: 2023-clb-multisite/data.csv
-      hash: md5
-      md5: 0ee586c452452c781e8b6c22b5e5ef71
-      size: 111721
-    - path: 2023-clb-multisite/mapping.py
-      hash: md5
-      md5: dc25188420e21de86f51034f6177b080
-      size: 28008
-    - path: scripts/render.py
-      hash: md5
-<<<<<<< HEAD
-      md5: d7c01fb2c7ad98dac9766f8c73336721
-      size: 1987
-=======
-      md5: f288e59e2380a86708df57be8961d6ed
-      size: 2004
->>>>>>> eb8a38ec
-    outs:
-    - path: 2023-clb-multisite/README.md
-      hash: md5
-      md5: f44a14e074db523a075f8e8796686e53
-      size: 14492
-  description-and-docs@2023-isb-multisite:
-    cmd: "python scripts/render.py -m 2023-isb-multisite/mapping.py -d 2023-isb-multisite/data.csv
-      -t 2023-isb-multisite/README.template -o 2023-isb-multisite/README.md\n"
-    deps:
-    - path: 2023-isb-multisite/README.template
-      hash: md5
-      md5: 289ed4bef464a64d84d93126403800a9
-      size: 3064
-    - path: 2023-isb-multisite/data.csv
-      hash: md5
-      md5: 24c25eedd6a832e595b12bd6b822a25c
-      size: 204462
-    - path: 2023-isb-multisite/mapping.py
-      hash: md5
-      md5: 077ee8c837b587e3fc5b5ee810d0265c
-      size: 52984
-    - path: scripts/render.py
-      hash: md5
-<<<<<<< HEAD
-      md5: d7c01fb2c7ad98dac9766f8c73336721
-      size: 1987
-=======
-      md5: f288e59e2380a86708df57be8961d6ed
-      size: 2004
->>>>>>> eb8a38ec
-    outs:
-    - path: 2023-isb-multisite/README.md
-      hash: md5
-      md5: 5648913555b260ef67efaca4f9b7f331
-      size: 19642
-  lyproxify@0:
-    cmd: "lyscripts data lyproxify --input-file=2021-clb-oropharynx/raw.csv --output-file=2021-clb-oropharynx/data.csv
-      --mapping-file=2021-clb-oropharynx/mapping.py --num-header-rows=1\n"
-    deps:
-    - path: 2021-clb-oropharynx/mapping.py
-      hash: md5
-      md5: 82858134ab5f682a5e0baaf6940375cf
-      size: 21351
-    - path: 2021-clb-oropharynx/raw.csv
-      hash: md5
-      md5: ca6413b63f277e4f6bb40b50294b0ff0
-      size: 96789
-    outs:
-    - path: 2021-clb-oropharynx/data.csv
-      hash: md5
-      md5: af05aeaa3fea122dd718b3dd9c6a22b1
-      size: 92744
   lyproxify@2:
     cmd: "lyscripts data lyproxify --input-file=2023-isb-multisite/raw.csv --output-file=2023-isb-multisite/data.csv
       --mapping-file=2023-isb-multisite/mapping.py --num-header-rows=1\n"
@@ -111,306 +51,21 @@
       hash: md5
       md5: 24c25eedd6a832e595b12bd6b822a25c
       size: 204462
-  description-and-docs@2021-clb-oropharynx:
-    cmd: "python scripts/render.py -m 2021-clb-oropharynx/mapping.py -d 2021-clb-oropharynx/data.csv
-      -t 2021-clb-oropharynx/README.template -o 2021-clb-oropharynx/README.md\n"
-    deps:
-    - path: 2021-clb-oropharynx/README.template
-      hash: md5
-      md5: edf345ea5b29efcee0923cd7fcc43077
-      size: 16726
-    - path: 2021-clb-oropharynx/data.csv
-      hash: md5
-      md5: af05aeaa3fea122dd718b3dd9c6a22b1
-      size: 92744
-    - path: 2021-clb-oropharynx/mapping.py
-      hash: md5
-      md5: 82858134ab5f682a5e0baaf6940375cf
-      size: 21351
-    - path: scripts/render.py
-      hash: md5
-<<<<<<< HEAD
-      md5: d7c01fb2c7ad98dac9766f8c73336721
-      size: 1987
-=======
-      md5: f288e59e2380a86708df57be8961d6ed
-      size: 2004
->>>>>>> eb8a38ec
-    outs:
-    - path: 2021-clb-oropharynx/README.md
-      hash: md5
-      md5: 8dc6c2dfcadc298fb6a6192a211bfc5f
-      size: 25546
-  convert-to-docx@2021-clb-oropharynx:
-    cmd: "pandoc -o ../2021-clb-oropharynx.docx 2021-clb-oropharynx/README.md\n"
-    deps:
-    - path: 2021-clb-oropharynx/README.md
-      md5: f0ec7b542820fc363b43aa635bfe430c
-      size: 24247
-    outs:
-    - path: ../2021-clb-oropharynx.docx
-      md5: 786537c15c333face3f493a98bfffb03
-      size: 18743
-  convert-to-docx@2023-clb-multisite:
-    cmd: "pandoc -o ../2023-clb-multisite.docx 2023-clb-multisite/README.md\n"
-    deps:
-    - path: 2023-clb-multisite/README.md
-      md5: 49ee462171066d1863ed7801054203d7
-      size: 13045
-    outs:
-    - path: ../2023-clb-multisite.docx
-      md5: dc1a259586b55abbacb317f04f53dc95
-      size: 15819
-  convert-to-docx@2023-isb-multisite:
-    cmd: "pandoc -o ../2023-isb-multisite.docx 2023-isb-multisite/README.md\n"
-    deps:
-    - path: 2023-isb-multisite/README.md
-      md5: 94299a49ee0cad7483e05ad73a433477
-      size: 16776
-    outs:
-    - path: ../2023-isb-multisite.docx
-      md5: f7ecf6740c106fcd109e6dfe71ab971d
-      size: 16747
-  plot-age-and-sex@2023-clb-multisite:
-    cmd: "python scripts/age_and_sex.py 2023-clb-multisite/data.csv\n"
-    deps:
-    - path: 2023-clb-multisite/data.csv
-      hash: md5
-      md5: 0ee586c452452c781e8b6c22b5e5ef71
-      size: 111721
-    - path: scripts/age_and_sex.py
-      hash: md5
-<<<<<<< HEAD
-      md5: 0ac0dd7a8c5548937a2909a5acdcf09a
-      size: 3166
-=======
-      md5: e837a45727dd17cb4350ee4c1b1e5676
-      size: 3212
->>>>>>> eb8a38ec
-  plot-t-category@2023-clb-multisite:
-    cmd: "python scripts/t_category.py 2023-clb-multisite/data.csv\n"
-    deps:
-    - path: 2023-clb-multisite/data.csv
-      hash: md5
-      md5: 0ee586c452452c781e8b6c22b5e5ef71
-      size: 111721
-    - path: scripts/t_category.py
-      hash: md5
-<<<<<<< HEAD
-      md5: 2a44eca1bb7990e95d744cea8a8538da
-      size: 1628
-=======
-      md5: 9cd603d2c51bbdb9b9c78f5d6c292914
-      size: 1647
->>>>>>> eb8a38ec
-  plot-t-category@2023-isb-multisite:
-    cmd: "python scripts/t_category.py 2023-isb-multisite/data.csv\n"
-    deps:
-    - path: 2023-isb-multisite/data.csv
-      hash: md5
-      md5: 24c25eedd6a832e595b12bd6b822a25c
-      size: 204462
-    - path: scripts/t_category.py
-      hash: md5
-<<<<<<< HEAD
-      md5: 2a44eca1bb7990e95d744cea8a8538da
-      size: 1628
-=======
-      md5: 9cd603d2c51bbdb9b9c78f5d6c292914
-      size: 1647
->>>>>>> eb8a38ec
-  plot-age-and-sex@2021-clb-oropharynx:
-    cmd: "python scripts/age_and_sex.py 2021-clb-oropharynx/data.csv\n"
-    deps:
-    - path: 2021-clb-oropharynx/data.csv
-      hash: md5
-      md5: af05aeaa3fea122dd718b3dd9c6a22b1
-      size: 92744
-    - path: scripts/age_and_sex.py
-      hash: md5
-<<<<<<< HEAD
-      md5: 0ac0dd7a8c5548937a2909a5acdcf09a
-      size: 3166
-=======
-      md5: e837a45727dd17cb4350ee4c1b1e5676
-      size: 3212
->>>>>>> eb8a38ec
-  plot-age-and-sex@2023-isb-multisite:
-    cmd: "python scripts/age_and_sex.py 2023-isb-multisite/data.csv\n"
-    deps:
-    - path: 2023-isb-multisite/data.csv
-      hash: md5
-      md5: 24c25eedd6a832e595b12bd6b822a25c
-      size: 204462
-    - path: scripts/age_and_sex.py
-      hash: md5
-<<<<<<< HEAD
-      md5: 0ac0dd7a8c5548937a2909a5acdcf09a
-      size: 3166
-=======
-      md5: e837a45727dd17cb4350ee4c1b1e5676
-      size: 3212
->>>>>>> eb8a38ec
-  plot-t-category@2021-clb-oropharynx:
-    cmd: "python scripts/t_category.py 2021-clb-oropharynx/data.csv\n"
-    deps:
-    - path: 2021-clb-oropharynx/data.csv
-      hash: md5
-      md5: af05aeaa3fea122dd718b3dd9c6a22b1
-      size: 92744
-    - path: scripts/t_category.py
-      hash: md5
-<<<<<<< HEAD
-      md5: 2a44eca1bb7990e95d744cea8a8538da
-      size: 1628
-=======
-      md5: 9cd603d2c51bbdb9b9c78f5d6c292914
-      size: 1647
->>>>>>> eb8a38ec
-  plot-t-category@2021-usz-oropharynx:
-    cmd: "python scripts/t_category.py 2021-usz-oropharynx/data.csv\n"
-    deps:
-    - path: 2021-usz-oropharynx/data.csv
-      hash: md5
-      md5: a9e4043ed6a273c609fa16523bcae455
-      size: 166966
-    - path: scripts/t_category.py
-      hash: md5
-<<<<<<< HEAD
-      md5: 2a44eca1bb7990e95d744cea8a8538da
-      size: 1628
-=======
-      md5: 9cd603d2c51bbdb9b9c78f5d6c292914
-      size: 1647
->>>>>>> eb8a38ec
-  plot-age-and-sex@2021-usz-oropharynx:
-    cmd: "python scripts/age_and_sex.py 2021-usz-oropharynx/data.csv\n"
-    deps:
-    - path: 2021-usz-oropharynx/data.csv
-      hash: md5
-      md5: a9e4043ed6a273c609fa16523bcae455
-      size: 166966
-    - path: scripts/age_and_sex.py
-      hash: md5
-<<<<<<< HEAD
-      md5: 0ac0dd7a8c5548937a2909a5acdcf09a
-      size: 3166
-=======
-      md5: e837a45727dd17cb4350ee4c1b1e5676
-      size: 3212
->>>>>>> eb8a38ec
-  plot-subsite@2021-usz-oropharynx:
-    cmd: "python scripts/subsite.py --data 2021-usz-oropharynx/data.csv\n"
-    deps:
-    - path: 2021-usz-oropharynx/data.csv
-      hash: md5
-      md5: a9e4043ed6a273c609fa16523bcae455
-      size: 166966
-    - path: scripts/subsite.py
-      hash: md5
-<<<<<<< HEAD
-      md5: fe679c132e9bfc7ca212bc26d84ba498
-      size: 4661
-=======
-      md5: 92befa907fb67edbf3bc857cda68148c
-      size: 4883
->>>>>>> eb8a38ec
-  plot-subsite@2021-clb-oropharynx:
-    cmd: "python scripts/subsite.py --data 2021-clb-oropharynx/data.csv\n"
-    deps:
-    - path: 2021-clb-oropharynx/data.csv
-      hash: md5
-      md5: af05aeaa3fea122dd718b3dd9c6a22b1
-      size: 92744
-    - path: scripts/subsite.py
-      hash: md5
-<<<<<<< HEAD
-      md5: fe679c132e9bfc7ca212bc26d84ba498
-      size: 4661
-=======
-      md5: 92befa907fb67edbf3bc857cda68148c
-      size: 4883
->>>>>>> eb8a38ec
-  plot-subsite@2023-isb-multisite:
-    cmd: "python scripts/subsite.py --data 2023-isb-multisite/data.csv\n"
-    deps:
-    - path: 2023-isb-multisite/data.csv
-      hash: md5
-      md5: 24c25eedd6a832e595b12bd6b822a25c
-      size: 204462
-    - path: scripts/subsite.py
-      hash: md5
-<<<<<<< HEAD
-      md5: fe679c132e9bfc7ca212bc26d84ba498
-      size: 4661
-=======
-      md5: 92befa907fb67edbf3bc857cda68148c
-      size: 4883
->>>>>>> eb8a38ec
-  plot-subsite@2023-clb-multisite:
-    cmd: "python scripts/subsite.py --data 2023-clb-multisite/data.csv\n"
-    deps:
-    - path: 2023-clb-multisite/data.csv
-      hash: md5
-      md5: 0ee586c452452c781e8b6c22b5e5ef71
-      size: 111721
-    - path: scripts/subsite.py
-      hash: md5
-<<<<<<< HEAD
-      md5: fe679c132e9bfc7ca212bc26d84ba498
-      size: 4661
-=======
-      md5: 92befa907fb67edbf3bc857cda68148c
-      size: 4883
->>>>>>> eb8a38ec
-  bar-plot@2021-clb-oropharynx:
-    cmd: python scripts/bar_plot.py 2021-clb-oropharynx/data.csv
-    deps:
-    - path: 2021-clb-oropharynx/data.csv
-      hash: md5
-      md5: af05aeaa3fea122dd718b3dd9c6a22b1
-      size: 92744
-    - path: scripts/bar_plot.py
-      hash: md5
-<<<<<<< HEAD
-      md5: 91a3e940fbe7e8505dae5a6a05d79995
-      size: 2576
-=======
-      md5: 9d4f3f0c12f69d4bee3306c37d2f112c
-      size: 2585
->>>>>>> eb8a38ec
-  bar-plot@2023-clb-multisite:
-    cmd: python scripts/bar_plot.py 2023-clb-multisite/data.csv
-    deps:
-    - path: 2023-clb-multisite/data.csv
-      hash: md5
-      md5: 0ee586c452452c781e8b6c22b5e5ef71
-      size: 111721
-    - path: scripts/bar_plot.py
-      hash: md5
-<<<<<<< HEAD
-      md5: 91a3e940fbe7e8505dae5a6a05d79995
-      size: 2576
-=======
-      md5: 9d4f3f0c12f69d4bee3306c37d2f112c
-      size: 2585
->>>>>>> eb8a38ec
-  bar-plot@2023-isb-multisite:
-    cmd: python scripts/bar_plot.py 2023-isb-multisite/data.csv
-    deps:
-    - path: 2023-isb-multisite/data.csv
-      hash: md5
-      md5: 24c25eedd6a832e595b12bd6b822a25c
-      size: 204462
-    - path: scripts/bar_plot.py
-      hash: md5
-<<<<<<< HEAD
-      md5: 91a3e940fbe7e8505dae5a6a05d79995
-      size: 2576
-=======
-      md5: 9d4f3f0c12f69d4bee3306c37d2f112c
-      size: 2585
->>>>>>> eb8a38ec
+  format-dates-insert-institution-and-remove-spaces:
+    cmd: sed 's/\([0-9]\{2\}\)\/\([0-9]\{2\}\)\/\([0-9]\{4\}\)/\3-\2-\1/g' 2025-hvh-oropharynx/raw.csv
+      | sed 's/,dataset,/,institution,/g' | sed "s/,2023_HVH_OROPHARYNX,/,Vall d'Hebron
+      Barcelona Hospital,/g" | sed 's/,\s,/,,/g' | sed 's/,\([0-3]\)[A-C]*,/,\1,/g'
+      | sed 's/,N\sVI,/,FALSE,/g' | sed 's/"C05,1"/C05.1/g' > 2025-hvh-oropharynx/data.csv
+    deps:
+    - path: 2025-hvh-oropharynx/raw.csv
+      hash: md5
+      md5: 536e399533a13327aaed658056b0eb7d
+      size: 80516
+    outs:
+    - path: 2025-hvh-oropharynx/data.csv
+      hash: md5
+      md5: 7baa8021efbff0126fcf297e52106168
+      size: 82567
   join:
     cmd: "lyscripts data join --inputs='[{\"source\": \"2021-clb-oropharynx/data.csv\"\
       }, {\"source\": \"2023-isb-multisite/data.csv\"}, {\"source\": \"2023-clb-multisite/data.csv\"\
@@ -472,125 +127,298 @@
     outs:
     - path: enhanced.csv
       hash: md5
-<<<<<<< HEAD
-      md5: 226c231582ac80c8b25696a11d9d880e
-      size: 644104
-=======
       md5: d9c0608bc2a827aefc0f51bf1bccb8c4
       size: 694603
->>>>>>> eb8a38ec
   scenario-showcase:
     cmd: "python scripts/scenario_showcase.py --data enhanced.csv --mplstyle scripts/.mplstyle\n"
     deps:
     - path: enhanced.csv
       hash: md5
-<<<<<<< HEAD
-      md5: 226c231582ac80c8b25696a11d9d880e
-      size: 644104
-=======
       md5: d9c0608bc2a827aefc0f51bf1bccb8c4
       size: 694603
->>>>>>> eb8a38ec
     - path: scripts/.mplstyle
       hash: md5
       md5: 1dd8e65e1d2705d5c02ec977b8e7ca0d
       size: 2151
     - path: scripts/scenario_showcase.py
       hash: md5
-<<<<<<< HEAD
-      md5: 3a6be6b89f193b8220e8bad4f619e662
-      size: 5086
+      md5: d16498e9ce8a685f2c8bf7b8fc6d474e
+      size: 6031
     outs:
     - path: scenario_showcase.png
       hash: md5
-      md5: 65ed2449bbe117dd158ea6ef5ec65ef6
-      size: 86913
-  format-dates-insert-institution-and-remove-spaces:
-    cmd: sed 's/\([0-9]\{2\}\)\/\([0-9]\{2\}\)\/\([0-9]\{4\}\)/\3-\2-\1/g' 2024-hvh-oropharynx/raw.csv
-      | sed 's/,dataset,/,institution,/g' | sed "s/,2023_HVH_OROPHARYNX,/,Vall d'Hebron
-      Barcelona Hospital,/g" | sed 's/,\s,/,,/g' | sed 's/,\([0-3]\)[A-C]*,/,\1,/g'
-      | sed 's/,N\sVI,/,FALSE,/g' | sed 's/"C05,1"/C05.1/g' > 2024-hvh-oropharynx/data.csv
-    deps:
-    - path: 2024-hvh-oropharynx/raw.csv
-      hash: md5
-      md5: 536e399533a13327aaed658056b0eb7d
-      size: 80516
-    outs:
-    - path: 2024-hvh-oropharynx/data.csv
-      hash: md5
-      md5: 7baa8021efbff0126fcf297e52106168
-      size: 82567
-  plot-t-category@2024-hvh-oropharynx:
-    cmd: "python scripts/t_category.py 2024-hvh-oropharynx/data.csv\n"
-    deps:
-    - path: 2024-hvh-oropharynx/data.csv
+      md5: beafd10310cd876bb4077b447f75e01d
+      size: 86382
+  description-and-docs@2021-clb-oropharynx:
+    cmd: "python scripts/render.py -m 2021-clb-oropharynx/mapping.py -d 2021-clb-oropharynx/data.csv
+      -t 2021-clb-oropharynx/README.template -o 2021-clb-oropharynx/README.md\n"
+    deps:
+    - path: 2021-clb-oropharynx/README.template
+      hash: md5
+      md5: edf345ea5b29efcee0923cd7fcc43077
+      size: 16726
+    - path: 2021-clb-oropharynx/data.csv
+      hash: md5
+      md5: af05aeaa3fea122dd718b3dd9c6a22b1
+      size: 92744
+    - path: 2021-clb-oropharynx/mapping.py
+      hash: md5
+      md5: 82858134ab5f682a5e0baaf6940375cf
+      size: 21351
+    - path: scripts/render.py
+      hash: md5
+      md5: c9d7f0af89624327880cc89d3ecbc291
+      size: 1986
+    outs:
+    - path: 2021-clb-oropharynx/README.md
+      hash: md5
+      md5: 8dc6c2dfcadc298fb6a6192a211bfc5f
+      size: 25546
+  description-and-docs@2023-clb-multisite:
+    cmd: "python scripts/render.py -m 2023-clb-multisite/mapping.py -d 2023-clb-multisite/data.csv
+      -t 2023-clb-multisite/README.template -o 2023-clb-multisite/README.md\n"
+    deps:
+    - path: 2023-clb-multisite/README.template
+      hash: md5
+      md5: 4fee1faf0a125c4dc6a9462a6a93fcc4
+      size: 3295
+    - path: 2023-clb-multisite/data.csv
+      hash: md5
+      md5: 0ee586c452452c781e8b6c22b5e5ef71
+      size: 111721
+    - path: 2023-clb-multisite/mapping.py
+      hash: md5
+      md5: dc25188420e21de86f51034f6177b080
+      size: 28008
+    - path: scripts/render.py
+      hash: md5
+      md5: c9d7f0af89624327880cc89d3ecbc291
+      size: 1986
+    outs:
+    - path: 2023-clb-multisite/README.md
+      hash: md5
+      md5: f44a14e074db523a075f8e8796686e53
+      size: 14492
+  description-and-docs@2023-isb-multisite:
+    cmd: "python scripts/render.py -m 2023-isb-multisite/mapping.py -d 2023-isb-multisite/data.csv
+      -t 2023-isb-multisite/README.template -o 2023-isb-multisite/README.md\n"
+    deps:
+    - path: 2023-isb-multisite/README.template
+      hash: md5
+      md5: 289ed4bef464a64d84d93126403800a9
+      size: 3064
+    - path: 2023-isb-multisite/data.csv
+      hash: md5
+      md5: 24c25eedd6a832e595b12bd6b822a25c
+      size: 204462
+    - path: 2023-isb-multisite/mapping.py
+      hash: md5
+      md5: 077ee8c837b587e3fc5b5ee810d0265c
+      size: 52984
+    - path: scripts/render.py
+      hash: md5
+      md5: c9d7f0af89624327880cc89d3ecbc291
+      size: 1986
+    outs:
+    - path: 2023-isb-multisite/README.md
+      hash: md5
+      md5: 5648913555b260ef67efaca4f9b7f331
+      size: 19642
+  plot-t-category@2021-usz-oropharynx:
+    cmd: "python scripts/t_category.py 2021-usz-oropharynx/data.csv\n"
+    deps:
+    - path: 2021-usz-oropharynx/data.csv
+      hash: md5
+      md5: a9e4043ed6a273c609fa16523bcae455
+      size: 166966
+    - path: scripts/t_category.py
+      hash: md5
+      md5: 3e3c62e6daa7a90f7f4e40d90d00b0f4
+      size: 1622
+  plot-t-category@2021-clb-oropharynx:
+    cmd: "python scripts/t_category.py 2021-clb-oropharynx/data.csv\n"
+    deps:
+    - path: 2021-clb-oropharynx/data.csv
+      hash: md5
+      md5: af05aeaa3fea122dd718b3dd9c6a22b1
+      size: 92744
+    - path: scripts/t_category.py
+      hash: md5
+      md5: 3e3c62e6daa7a90f7f4e40d90d00b0f4
+      size: 1622
+  plot-t-category@2023-clb-multisite:
+    cmd: "python scripts/t_category.py 2023-clb-multisite/data.csv\n"
+    deps:
+    - path: 2023-clb-multisite/data.csv
+      hash: md5
+      md5: 0ee586c452452c781e8b6c22b5e5ef71
+      size: 111721
+    - path: scripts/t_category.py
+      hash: md5
+      md5: 3e3c62e6daa7a90f7f4e40d90d00b0f4
+      size: 1622
+  plot-t-category@2023-isb-multisite:
+    cmd: "python scripts/t_category.py 2023-isb-multisite/data.csv\n"
+    deps:
+    - path: 2023-isb-multisite/data.csv
+      hash: md5
+      md5: 24c25eedd6a832e595b12bd6b822a25c
+      size: 204462
+    - path: scripts/t_category.py
+      hash: md5
+      md5: 3e3c62e6daa7a90f7f4e40d90d00b0f4
+      size: 1622
+  plot-t-category@2025-hvh-oropharynx:
+    cmd: "python scripts/t_category.py 2025-hvh-oropharynx/data.csv\n"
+    deps:
+    - path: 2025-hvh-oropharynx/data.csv
       hash: md5
       md5: 7baa8021efbff0126fcf297e52106168
       size: 82567
     - path: scripts/t_category.py
       hash: md5
-      md5: 2a44eca1bb7990e95d744cea8a8538da
-      size: 1628
-  plot-age-and-sex@2024-hvh-oropharynx:
-    cmd: "python scripts/age_and_sex.py 2024-hvh-oropharynx/data.csv\n"
-    deps:
-    - path: 2024-hvh-oropharynx/data.csv
+      md5: 3e3c62e6daa7a90f7f4e40d90d00b0f4
+      size: 1622
+  plot-age-and-sex@2021-usz-oropharynx:
+    cmd: "python scripts/age_and_sex.py 2021-usz-oropharynx/data.csv\n"
+    deps:
+    - path: 2021-usz-oropharynx/data.csv
+      hash: md5
+      md5: a9e4043ed6a273c609fa16523bcae455
+      size: 166966
+    - path: scripts/age_and_sex.py
+      hash: md5
+      md5: fba372b310fd04a38564b4f9dab808a9
+      size: 3160
+  plot-age-and-sex@2021-clb-oropharynx:
+    cmd: "python scripts/age_and_sex.py 2021-clb-oropharynx/data.csv\n"
+    deps:
+    - path: 2021-clb-oropharynx/data.csv
+      hash: md5
+      md5: af05aeaa3fea122dd718b3dd9c6a22b1
+      size: 92744
+    - path: scripts/age_and_sex.py
+      hash: md5
+      md5: fba372b310fd04a38564b4f9dab808a9
+      size: 3160
+  plot-age-and-sex@2023-clb-multisite:
+    cmd: "python scripts/age_and_sex.py 2023-clb-multisite/data.csv\n"
+    deps:
+    - path: 2023-clb-multisite/data.csv
+      hash: md5
+      md5: 0ee586c452452c781e8b6c22b5e5ef71
+      size: 111721
+    - path: scripts/age_and_sex.py
+      hash: md5
+      md5: fba372b310fd04a38564b4f9dab808a9
+      size: 3160
+  plot-age-and-sex@2023-isb-multisite:
+    cmd: "python scripts/age_and_sex.py 2023-isb-multisite/data.csv\n"
+    deps:
+    - path: 2023-isb-multisite/data.csv
+      hash: md5
+      md5: 24c25eedd6a832e595b12bd6b822a25c
+      size: 204462
+    - path: scripts/age_and_sex.py
+      hash: md5
+      md5: fba372b310fd04a38564b4f9dab808a9
+      size: 3160
+  plot-age-and-sex@2025-hvh-oropharynx:
+    cmd: "python scripts/age_and_sex.py 2025-hvh-oropharynx/data.csv\n"
+    deps:
+    - path: 2025-hvh-oropharynx/data.csv
       hash: md5
       md5: 7baa8021efbff0126fcf297e52106168
       size: 82567
     - path: scripts/age_and_sex.py
       hash: md5
-      md5: 0ac0dd7a8c5548937a2909a5acdcf09a
-      size: 3166
-  plot-subsite@2024-hvh-oropharynx:
-    cmd: "python scripts/subsite.py --data 2024-hvh-oropharynx/data.csv\n"
-    deps:
-    - path: 2024-hvh-oropharynx/data.csv
+      md5: fba372b310fd04a38564b4f9dab808a9
+      size: 3160
+  plot-subsite@2021-usz-oropharynx:
+    cmd: "python scripts/subsite.py --data 2021-usz-oropharynx/data.csv\n"
+    deps:
+    - path: 2021-usz-oropharynx/data.csv
+      hash: md5
+      md5: a9e4043ed6a273c609fa16523bcae455
+      size: 166966
+    - path: scripts/subsite.py
+      hash: md5
+      md5: 417c5dfd041e2bea130b5c7c76c34566
+      size: 4864
+  plot-subsite@2021-clb-oropharynx:
+    cmd: "python scripts/subsite.py --data 2021-clb-oropharynx/data.csv\n"
+    deps:
+    - path: 2021-clb-oropharynx/data.csv
+      hash: md5
+      md5: af05aeaa3fea122dd718b3dd9c6a22b1
+      size: 92744
+    - path: scripts/subsite.py
+      hash: md5
+      md5: 417c5dfd041e2bea130b5c7c76c34566
+      size: 4864
+  plot-subsite@2023-clb-multisite:
+    cmd: "python scripts/subsite.py --data 2023-clb-multisite/data.csv\n"
+    deps:
+    - path: 2023-clb-multisite/data.csv
+      hash: md5
+      md5: 0ee586c452452c781e8b6c22b5e5ef71
+      size: 111721
+    - path: scripts/subsite.py
+      hash: md5
+      md5: 417c5dfd041e2bea130b5c7c76c34566
+      size: 4864
+  plot-subsite@2023-isb-multisite:
+    cmd: "python scripts/subsite.py --data 2023-isb-multisite/data.csv\n"
+    deps:
+    - path: 2023-isb-multisite/data.csv
+      hash: md5
+      md5: 24c25eedd6a832e595b12bd6b822a25c
+      size: 204462
+    - path: scripts/subsite.py
+      hash: md5
+      md5: 417c5dfd041e2bea130b5c7c76c34566
+      size: 4864
+  plot-subsite@2025-hvh-oropharynx:
+    cmd: "python scripts/subsite.py --data 2025-hvh-oropharynx/data.csv\n"
+    deps:
+    - path: 2025-hvh-oropharynx/data.csv
       hash: md5
       md5: 7baa8021efbff0126fcf297e52106168
       size: 82567
     - path: scripts/subsite.py
       hash: md5
-      md5: fe679c132e9bfc7ca212bc26d84ba498
-      size: 4661
-  upset-diff@2021-usz-oropharynx-2024-hvh-oropharynx:
-    cmd: "python scripts/upset_diff.py --first-dataset 2021-usz-oropharynx --second-dataset
-      2024-hvh-oropharynx --commit 5b85184ecece020f509ab0c9f05aa5c81257ffd3\n"
-    deps:
-    - path: 2021-usz-oropharynx/data.csv
-      hash: md5
-      md5: f5ddc8334a2bee6e8457885a9f75a7d0
-      size: 166961
-    - path: 2024-hvh-oropharynx/data.csv
-      hash: md5
-      md5: 7baa8021efbff0126fcf297e52106168
-      size: 82567
-    - path: scripts/upset_diff.py
-      hash: md5
-      md5: b77abedf6359018790749e8e0f19bc30
-      size: 5372
-  factors-diff@2021-usz-oropharynx-2024-hvh-oropharynx:
-    cmd: "python scripts/factors_diff.py --first-dataset 2021-usz-oropharynx --second-dataset
-      2024-hvh-oropharynx --commit 5b85184ecece020f509ab0c9f05aa5c81257ffd3\n"
-    deps:
-    - path: 2021-usz-oropharynx/data.csv
-      hash: md5
-      md5: f5ddc8334a2bee6e8457885a9f75a7d0
-      size: 166961
-    - path: 2024-hvh-oropharynx/data.csv
-      hash: md5
-      md5: 7baa8021efbff0126fcf297e52106168
-      size: 82567
-    - path: scripts/factors_diff.py
-      hash: md5
-      md5: 2c1fdf960f3ea59d999b4a459d2fc947
-      size: 2698
-=======
-      md5: d16498e9ce8a685f2c8bf7b8fc6d474e
-      size: 6031
-    outs:
-    - path: scenario_showcase.png
-      hash: md5
-      md5: beafd10310cd876bb4077b447f75e01d
-      size: 86382
->>>>>>> eb8a38ec
+      md5: 417c5dfd041e2bea130b5c7c76c34566
+      size: 4864
+  bar-plot@2021-clb-oropharynx:
+    cmd: python scripts/bar_plot.py 2021-clb-oropharynx/data.csv
+    deps:
+    - path: 2021-clb-oropharynx/data.csv
+      hash: md5
+      md5: af05aeaa3fea122dd718b3dd9c6a22b1
+      size: 92744
+    - path: scripts/bar_plot.py
+      hash: md5
+      md5: 094dfad6e1e55f49472dac08829ef089
+      size: 2577
+  bar-plot@2023-clb-multisite:
+    cmd: python scripts/bar_plot.py 2023-clb-multisite/data.csv
+    deps:
+    - path: 2023-clb-multisite/data.csv
+      hash: md5
+      md5: 0ee586c452452c781e8b6c22b5e5ef71
+      size: 111721
+    - path: scripts/bar_plot.py
+      hash: md5
+      md5: 094dfad6e1e55f49472dac08829ef089
+      size: 2577
+  bar-plot@2023-isb-multisite:
+    cmd: python scripts/bar_plot.py 2023-isb-multisite/data.csv
+    deps:
+    - path: 2023-isb-multisite/data.csv
+      hash: md5
+      md5: 24c25eedd6a832e595b12bd6b822a25c
+      size: 204462
+    - path: scripts/bar_plot.py
+      hash: md5
+      md5: 094dfad6e1e55f49472dac08829ef089
+      size: 2577