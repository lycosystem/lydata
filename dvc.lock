schema: '2.0'
stages:
  lyproxify@1:
    cmd: "lyscripts data lyproxify -i 2023-clb-multisite/raw.csv -o 2023-clb-multisite/data.csv
      -m 2023-clb-multisite/mapping.py -r 0 1 2 --drop-rows 439 --add-index\n"
    deps:
    - path: 2023-clb-multisite/mapping.py
      hash: md5
      md5: c6288835d865c1eab11edcd678387098
      size: 28320
    - path: 2023-clb-multisite/raw.csv
      hash: md5
      md5: 07fb62f160142252fe11e1738de6331f
      size: 211635
    outs:
    - path: 2023-clb-multisite/data.csv
      hash: md5
      md5: 9d72ee96af2c51033a2fb0bb8551e318
      size: 123938
  description-and-docs@2023-clb-multisite:
    cmd: "python scripts/render.py -m 2023-clb-multisite/mapping.py -d 2023-clb-multisite/data.csv
      -t 2023-clb-multisite/README.template -o 2023-clb-multisite/README.md\n"
    deps:
    - path: 2023-clb-multisite/README.template
      hash: md5
      md5: 4fee1faf0a125c4dc6a9462a6a93fcc4
      size: 3295
    - path: 2023-clb-multisite/data.csv
      hash: md5
      md5: 9d72ee96af2c51033a2fb0bb8551e318
      size: 123938
    - path: 2023-clb-multisite/mapping.py
      hash: md5
      md5: c6288835d865c1eab11edcd678387098
      size: 28320
    - path: scripts/render.py
      hash: md5
      md5: 6d41cb47a8c326a558958693b08004f1
      size: 2005
    outs:
    - path: 2023-clb-multisite/README.md
      hash: md5
      md5: 0f174c3c636e9e3089cbc8f0d0a805ba
      size: 14612
  description-and-docs@2023-isb-multisite:
    cmd: "python scripts/render.py -m 2023-isb-multisite/mapping.py -d 2023-isb-multisite/data.csv
      -t 2023-isb-multisite/README.template -o 2023-isb-multisite/README.md\n"
    deps:
    - path: 2023-isb-multisite/README.template
      hash: md5
      md5: 289ed4bef464a64d84d93126403800a9
      size: 3064
    - path: 2023-isb-multisite/data.csv
      hash: md5
      md5: 6135ac91c08b7518372488fb2e0f9b69
      size: 204322
    - path: 2023-isb-multisite/mapping.py
      hash: md5
      md5: b12195246e7d014b2afca09d6d057ed9
      size: 52919
    - path: scripts/render.py
      hash: md5
      md5: 6d41cb47a8c326a558958693b08004f1
      size: 2005
    outs:
    - path: 2023-isb-multisite/README.md
      hash: md5
      md5: 59b9f179e3dcd4a49faa2933378b42da
      size: 19560
  lyproxify@0:
    cmd: "lyscripts data lyproxify -i 2021-clb-oropharynx/raw.csv -o 2021-clb-oropharynx/data.csv
      -m 2021-clb-oropharynx/mapping.py -r 0\n"
    deps:
    - path: 2021-clb-oropharynx/mapping.py
      hash: md5
      md5: 9af923f8347ab62eaf5eb29d7708f52e
      size: 21377
    - path: 2021-clb-oropharynx/raw.csv
      hash: md5
      md5: ca6413b63f277e4f6bb40b50294b0ff0
      size: 96789
    outs:
    - path: 2021-clb-oropharynx/data.csv
      hash: md5
      md5: d40c0a1ae967a6983d60a0a809cf3972
      size: 92742
  lyproxify@2:
    cmd: "lyscripts data lyproxify -i 2023-isb-multisite/raw.csv -o 2023-isb-multisite/data.csv
      -m 2023-isb-multisite/mapping.py -r 0\n"
    deps:
    - path: 2023-isb-multisite/mapping.py
      hash: md5
      md5: b12195246e7d014b2afca09d6d057ed9
      size: 52919
    - path: 2023-isb-multisite/raw.csv
      hash: md5
      md5: 79379a8045c42e5efeb0c528ad7da9e9
      size: 167141
    outs:
    - path: 2023-isb-multisite/data.csv
      hash: md5
      md5: 6135ac91c08b7518372488fb2e0f9b69
      size: 204322
  description-and-docs@2021-clb-oropharynx:
    cmd: "python scripts/render.py -m 2021-clb-oropharynx/mapping.py -d 2021-clb-oropharynx/data.csv
      -t 2021-clb-oropharynx/README.template -o 2021-clb-oropharynx/README.md\n"
    deps:
    - path: 2021-clb-oropharynx/README.template
      hash: md5
      md5: 1ee54d3ca78a570bda0d262e3c83aa03
      size: 16732
    - path: 2021-clb-oropharynx/data.csv
      hash: md5
      md5: d40c0a1ae967a6983d60a0a809cf3972
      size: 92742
    - path: 2021-clb-oropharynx/mapping.py
      hash: md5
      md5: 9af923f8347ab62eaf5eb29d7708f52e
      size: 21377
    - path: scripts/render.py
      hash: md5
      md5: 6d41cb47a8c326a558958693b08004f1
      size: 2005
    outs:
    - path: 2021-clb-oropharynx/README.md
      hash: md5
      md5: 260641ad85850004bd5c76cc2cd1dc1f
      size: 25529
  convert-to-docx@2021-clb-oropharynx:
    cmd: "pandoc -o ../2021-clb-oropharynx.docx 2021-clb-oropharynx/README.md\n"
    deps:
    - path: 2021-clb-oropharynx/README.md
      md5: f0ec7b542820fc363b43aa635bfe430c
      size: 24247
    outs:
    - path: ../2021-clb-oropharynx.docx
      md5: 786537c15c333face3f493a98bfffb03
      size: 18743
  convert-to-docx@2023-clb-multisite:
    cmd: "pandoc -o ../2023-clb-multisite.docx 2023-clb-multisite/README.md\n"
    deps:
    - path: 2023-clb-multisite/README.md
      md5: 49ee462171066d1863ed7801054203d7
      size: 13045
    outs:
    - path: ../2023-clb-multisite.docx
      md5: dc1a259586b55abbacb317f04f53dc95
      size: 15819
  convert-to-docx@2023-isb-multisite:
    cmd: "pandoc -o ../2023-isb-multisite.docx 2023-isb-multisite/README.md\n"
    deps:
    - path: 2023-isb-multisite/README.md
      md5: 94299a49ee0cad7483e05ad73a433477
      size: 16776
    outs:
    - path: ../2023-isb-multisite.docx
      md5: f7ecf6740c106fcd109e6dfe71ab971d
      size: 16747
  plot-age-and-sex@2023-clb-multisite:
    cmd: "python scripts/age_and_sex.py 2023-clb-multisite/data.csv\n"
    deps:
    - path: 2023-clb-multisite/data.csv
      hash: md5
      md5: 9d72ee96af2c51033a2fb0bb8551e318
      size: 123938
    - path: scripts/age_and_sex.py
      hash: md5
      md5: 07930bd03715f206c2613dd303eb1546
      size: 3202
  plot-t-category@2023-clb-multisite:
    cmd: "python scripts/t_category.py 2023-clb-multisite/data.csv\n"
    deps:
    - path: 2023-clb-multisite/data.csv
      hash: md5
      md5: 9d72ee96af2c51033a2fb0bb8551e318
      size: 123938
    - path: scripts/t_category.py
      hash: md5
      md5: 525ea786589ede53c4b9bb7e5f9d8d42
      size: 1648
  plot-t-category@2023-isb-multisite:
    cmd: "python scripts/t_category.py 2023-isb-multisite/data.csv\n"
    deps:
    - path: 2023-isb-multisite/data.csv
      hash: md5
      md5: 6135ac91c08b7518372488fb2e0f9b69
      size: 204322
    - path: scripts/t_category.py
      hash: md5
      md5: 525ea786589ede53c4b9bb7e5f9d8d42
      size: 1648
  plot-age-and-sex@2021-clb-oropharynx:
    cmd: "python scripts/age_and_sex.py 2021-clb-oropharynx/data.csv\n"
    deps:
    - path: 2021-clb-oropharynx/data.csv
      hash: md5
      md5: d40c0a1ae967a6983d60a0a809cf3972
      size: 92742
    - path: scripts/age_and_sex.py
      hash: md5
      md5: 07930bd03715f206c2613dd303eb1546
      size: 3202
  plot-age-and-sex@2023-isb-multisite:
    cmd: "python scripts/age_and_sex.py 2023-isb-multisite/data.csv\n"
    deps:
    - path: 2023-isb-multisite/data.csv
      hash: md5
      md5: 6135ac91c08b7518372488fb2e0f9b69
      size: 204322
    - path: scripts/age_and_sex.py
      hash: md5
      md5: 07930bd03715f206c2613dd303eb1546
      size: 3202
  plot-t-category@2021-clb-oropharynx:
    cmd: "python scripts/t_category.py 2021-clb-oropharynx/data.csv\n"
    deps:
    - path: 2021-clb-oropharynx/data.csv
      hash: md5
      md5: d40c0a1ae967a6983d60a0a809cf3972
      size: 92742
    - path: scripts/t_category.py
      hash: md5
      md5: 525ea786589ede53c4b9bb7e5f9d8d42
      size: 1648
  plot-t-category@2021-usz-oropharynx:
    cmd: "python scripts/t_category.py 2021-usz-oropharynx/data.csv\n"
    deps:
    - path: 2021-usz-oropharynx/data.csv
      hash: md5
      md5: f5ddc8334a2bee6e8457885a9f75a7d0
      size: 166961
    - path: scripts/t_category.py
      hash: md5
      md5: 525ea786589ede53c4b9bb7e5f9d8d42
      size: 1648
  plot-age-and-sex@2021-usz-oropharynx:
    cmd: "python scripts/age_and_sex.py 2021-usz-oropharynx/data.csv\n"
    deps:
    - path: 2021-usz-oropharynx/data.csv
      hash: md5
      md5: f5ddc8334a2bee6e8457885a9f75a7d0
      size: 166961
    - path: scripts/age_and_sex.py
      hash: md5
      md5: 07930bd03715f206c2613dd303eb1546
      size: 3202
  plot-subsite@2021-usz-oropharynx:
    cmd: "python scripts/subsite.py --data 2021-usz-oropharynx/data.csv\n"
    deps:
    - path: 2021-usz-oropharynx/data.csv
      hash: md5
      md5: f5ddc8334a2bee6e8457885a9f75a7d0
      size: 166961
    - path: scripts/subsite.py
      hash: md5
      md5: 3bc7a351a634211ca9f8382b7d71bd96
      size: 4704
  plot-subsite@2021-clb-oropharynx:
    cmd: "python scripts/subsite.py --data 2021-clb-oropharynx/data.csv\n"
    deps:
    - path: 2021-clb-oropharynx/data.csv
      hash: md5
      md5: d40c0a1ae967a6983d60a0a809cf3972
      size: 92742
    - path: scripts/subsite.py
      hash: md5
      md5: 3bc7a351a634211ca9f8382b7d71bd96
      size: 4704
  plot-subsite@2023-isb-multisite:
    cmd: "python scripts/subsite.py --data 2023-isb-multisite/data.csv\n"
    deps:
    - path: 2023-isb-multisite/data.csv
      hash: md5
      md5: 6135ac91c08b7518372488fb2e0f9b69
      size: 204322
    - path: scripts/subsite.py
      hash: md5
      md5: 3bc7a351a634211ca9f8382b7d71bd96
      size: 4704
  plot-subsite@2023-clb-multisite:
    cmd: "python scripts/subsite.py --data 2023-clb-multisite/data.csv\n"
    deps:
    - path: 2023-clb-multisite/data.csv
      hash: md5
      md5: 9d72ee96af2c51033a2fb0bb8551e318
      size: 123938
    - path: scripts/subsite.py
      hash: md5
      md5: 3bc7a351a634211ca9f8382b7d71bd96
      size: 4704
  bar-plot@2021-clb-oropharynx:
    cmd: python scripts/bar_plot.py 2021-clb-oropharynx/data.csv
    deps:
    - path: 2021-clb-oropharynx/data.csv
      hash: md5
      md5: d40c0a1ae967a6983d60a0a809cf3972
      size: 92742
    - path: scripts/bar_plot.py
      hash: md5
      md5: 65c6304694688261ce7cf1de97b18b47
      size: 2627
  bar-plot@2023-clb-multisite:
    cmd: python scripts/bar_plot.py 2023-clb-multisite/data.csv
    deps:
    - path: 2023-clb-multisite/data.csv
      hash: md5
      md5: 9d72ee96af2c51033a2fb0bb8551e318
      size: 123938
    - path: scripts/bar_plot.py
      hash: md5
      md5: 65c6304694688261ce7cf1de97b18b47
      size: 2627
  bar-plot@2023-isb-multisite:
    cmd: python scripts/bar_plot.py 2023-isb-multisite/data.csv
    deps:
    - path: 2023-isb-multisite/data.csv
      hash: md5
      md5: 6135ac91c08b7518372488fb2e0f9b69
      size: 204322
    - path: scripts/bar_plot.py
      hash: md5
      md5: 65c6304694688261ce7cf1de97b18b47
      size: 2627
  join:
    cmd: "lyscripts data join --inputs 2021-clb-oropharynx/data.csv 2023-isb-multisite/data.csv
      2023-clb-multisite/data.csv --output joined.csv\n"
    deps:
    - path: 2021-clb-oropharynx/data.csv
      hash: md5
      md5: d40c0a1ae967a6983d60a0a809cf3972
      size: 92742
    - path: 2023-clb-multisite/data.csv
      hash: md5
      md5: 9d72ee96af2c51033a2fb0bb8551e318
      size: 123938
    - path: 2023-isb-multisite/data.csv
      hash: md5
      md5: 6135ac91c08b7518372488fb2e0f9b69
      size: 204322
    outs:
    - path: joined.csv
      hash: md5
      md5: 5174550157caddc62fb84d2b67d0c9f6
      size: 520212
  enhance:
    cmd: "lyscripts data enhance --consensus max_llh --params modalities.yaml joined.csv
      enhanced.csv\n"
    deps:
    - path: joined.csv
      hash: md5
      md5: 5174550157caddc62fb84d2b67d0c9f6
      size: 520212
    params:
      modalities.yaml:
        modalities:
          CT:
          - 0.76
          - 0.81
          MRI:
          - 0.63
          - 0.81
          PET:
          - 0.86
          - 0.79
          FNA:
          - 0.98
          - 0.8
          diagnostic_consensus:
          - 0.86
          - 0.81
          pathology:
          - 1.0
          - 1.0
          pCT:
          - 0.86
          - 0.81
          max_llh:
          - 1.0
          - 1.0
    outs:
    - path: enhanced.csv
      hash: md5
<<<<<<< HEAD
      md5: b0158131bd513e0764592aeb95f94a62
      size: 644105
=======
      md5: bcaf6d8b71e3de52261598a7da0533f1
      size: 644104
>>>>>>> 69e08971
  scenario-showcase:
    cmd: "python scripts/scenario_showcase.py --data enhanced.csv --mplstyle scripts/.mplstyle\n"
    deps:
    - path: enhanced.csv
      hash: md5
<<<<<<< HEAD
      md5: b0158131bd513e0764592aeb95f94a62
      size: 644105
=======
      md5: bcaf6d8b71e3de52261598a7da0533f1
      size: 644104
>>>>>>> 69e08971
    - path: scripts/.mplstyle
      hash: md5
      md5: 1dd8e65e1d2705d5c02ec977b8e7ca0d
      size: 2151
    - path: scripts/scenario_showcase.py
      hash: md5
      md5: 0f9bfd6d539308d71ff468e861977dae
      size: 5106
    outs:
    - path: scenario_showcase.png
      hash: md5
      md5: 8926ffc188c354cee7db03f1e8eeee24
<<<<<<< HEAD
      size: 86913
  remove-spaces:
    cmd: "sed 's/,\\s,/,,/' 2023-hvh-oropharynx/raw.csv > 2023-hvh-oropharynx/data.csv\n"
    deps:
    - path: 2023-hvh-oropharynx/raw.csv
      hash: md5
      md5: 112174280f4e4fad71256b68a1882ed5
      size: 83202
    outs:
    - path: 2023-hvh-oropharynx/data.csv
      hash: md5
      md5: fd903ddebc5380e7fabdd117aa4d8b8b
      size: 83190
  format-dates-insert-institution-and-remove-spaces:
    cmd: sed 's/\([0-9]\{2\}\)\/\([0-9]\{2\}\)\/\([0-9]\{4\}\)/\3-\2-\1/g' 2023-hvh-oropharynx/raw.csv
      | sed 's/,dataset,/,institution,/g' | sed "s/,2023_HVH_OROPHARYNX,/,Vall d'Hebron
      Barcelona Hospital,/g" | sed 's/,\s,/,,/g' | sed 's/,\([0-3]\)[A-C]*,/,\1,/g'
      | sed 's/,N\sVI,/,FALSE,/g' | sed 's/"C05,1"/C05.1/g' > 2023-hvh-oropharynx/data.csv
    deps:
    - path: 2023-hvh-oropharynx/raw.csv
      hash: md5
      md5: 536e399533a13327aaed658056b0eb7d
      size: 80516
    outs:
    - path: 2023-hvh-oropharynx/data.csv
      hash: md5
      md5: 7baa8021efbff0126fcf297e52106168
      size: 82567
  plot-t-category@2023-hvh-oropharynx:
    cmd: "python scripts/t_category.py 2023-hvh-oropharynx/data.csv\n"
    deps:
    - path: 2023-hvh-oropharynx/data.csv
      hash: md5
      md5: 7baa8021efbff0126fcf297e52106168
      size: 82567
    - path: scripts/t_category.py
      hash: md5
      md5: 525ea786589ede53c4b9bb7e5f9d8d42
      size: 1648
  plot-age-and-sex@2023-hvh-oropharynx:
    cmd: "python scripts/age_and_sex.py 2023-hvh-oropharynx/data.csv\n"
    deps:
    - path: 2023-hvh-oropharynx/data.csv
      hash: md5
      md5: 7baa8021efbff0126fcf297e52106168
      size: 82567
    - path: scripts/age_and_sex.py
      hash: md5
      md5: 07930bd03715f206c2613dd303eb1546
      size: 3202
  plot-subsite@2023-hvh-oropharynx:
    cmd: "python scripts/subsite.py --data 2023-hvh-oropharynx/data.csv\n"
    deps:
    - path: 2023-hvh-oropharynx/data.csv
      hash: md5
      md5: 7baa8021efbff0126fcf297e52106168
      size: 82567
    - path: scripts/subsite.py
      hash: md5
      md5: 3bc7a351a634211ca9f8382b7d71bd96
      size: 4704
=======
      size: 86913
>>>>>>> 69e08971
<|MERGE_RESOLUTION|>--- conflicted
+++ resolved
@@ -380,25 +380,15 @@
     outs:
     - path: enhanced.csv
       hash: md5
-<<<<<<< HEAD
-      md5: b0158131bd513e0764592aeb95f94a62
-      size: 644105
-=======
       md5: bcaf6d8b71e3de52261598a7da0533f1
       size: 644104
->>>>>>> 69e08971
   scenario-showcase:
     cmd: "python scripts/scenario_showcase.py --data enhanced.csv --mplstyle scripts/.mplstyle\n"
     deps:
     - path: enhanced.csv
       hash: md5
-<<<<<<< HEAD
-      md5: b0158131bd513e0764592aeb95f94a62
-      size: 644105
-=======
       md5: bcaf6d8b71e3de52261598a7da0533f1
       size: 644104
->>>>>>> 69e08971
     - path: scripts/.mplstyle
       hash: md5
       md5: 1dd8e65e1d2705d5c02ec977b8e7ca0d
@@ -411,7 +401,6 @@
     - path: scenario_showcase.png
       hash: md5
       md5: 8926ffc188c354cee7db03f1e8eeee24
-<<<<<<< HEAD
       size: 86913
   remove-spaces:
     cmd: "sed 's/,\\s,/,,/' 2023-hvh-oropharynx/raw.csv > 2023-hvh-oropharynx/data.csv\n"
@@ -472,7 +461,4 @@
     - path: scripts/subsite.py
       hash: md5
       md5: 3bc7a351a634211ca9f8382b7d71bd96
-      size: 4704
-=======
-      size: 86913
->>>>>>> 69e08971
+      size: 4704