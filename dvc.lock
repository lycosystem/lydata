--- conflicted
+++ resolved
@@ -380,25 +380,15 @@
     outs:
     - path: enhanced.csv
       hash: md5
-<<<<<<< HEAD
       md5: 936fb94f42081824f3b5e14b722bd6e1
       size: 644104
-=======
-      md5: 6fd51b6f342e4109a3258081e68236aa
-      size: 644479
->>>>>>> 9a0fb348
   scenario-showcase:
     cmd: "python scripts/scenario_showcase.py --data enhanced.csv --mplstyle scripts/.mplstyle\n"
     deps:
     - path: enhanced.csv
       hash: md5
-<<<<<<< HEAD
-      md5: 936fb94f42081824f3b5e14b722bd6e1
+      md5: bcaf6d8b71e3de52261598a7da0533f1
       size: 644104
-=======
-      md5: 6fd51b6f342e4109a3258081e68236aa
-      size: 644479
->>>>>>> 9a0fb348
     - path: scripts/.mplstyle
       hash: md5
       md5: 1dd8e65e1d2705d5c02ec977b8e7ca0d
