# 2021 USZ Oropharynx

[![Greeen Journal](https://img.shields.io/badge/Rad%20Onc-j.radonc.2022.01.035-3e6e0e)](https://doi.org/10.1016/j.radonc.2022.01.035)
[![medRxiv](https://img.shields.io/badge/medR%CF%87iv-2021.12.01.21267001-0e4c92)](https://doi.org/10.1101/2021.12.01.21267001)
[![Zenodo DOI](https://img.shields.io/badge/DOI-10.5281%2Fzenodo.5833835-informational)](https://doi.org/10.5281/zenodo.5833835)

This folder contains the detailed patterns of lymphatic progression of 287 patients with squamous cell carcinomas (SCCs) in the oropharynx, treated at the University Hospital Zurich (USZ) between 2013 and 2019.

You can find here

* the data itself as `data.csv`
* a citation file `CITATION.cff` that should be used to cite his dataset as long as the main publication in *Data in Brief* is not published
* a jupyter notebook `figures.ipynb` for rendering figures visualizing different aspects of the data
* the folder `figures` containing the already rendered figures which we also used in our publication for *Radiation & Oncology* [[1]](#1).


## Curation

<<<<<<< HEAD
We have detailed inclusion criteria and what was considered lymphatic involvement in our paper that has been published in the journal of *Radiotherapy & Oncology* [[1]](#1), which is also available as a [preprint] on *medRxiv* and we have submitted a *Data in Brief* manuscript as well, detailing the data only.
=======
We have detailed inclusion criteria and what was considered lymphatic involvement in our paper that has been published in the journal of [Radiotherapy & Oncology] (a preprint is also available on [medRxiv]). The data of this repository is also - and in somewhat more detail - described and provided in its own publication in [Data in Brief], enabling anyone to reuse and cite our dataset.

[Radiotherapy & Oncology]: https://www.thegreenjournal.com
[Data in Brief]: https://journals.elsevier.com/data-in-brief
[medRxiv]: https://medrxiv.org

[![Greeen Journal](https://img.shields.io/badge/Rad%20Onc-j.radonc.2022.01.035-3e6e0e)](https://doi.org/10.1016/j.radonc.2022.01.035)
[![Data in Brief](https://img.shields.io/badge/DiB-10.1016%2Fj.dib.2022.108345-orange)](https://doi.org/10.1016/j.dib.2022.108345)
[![medRxiv](https://img.shields.io/badge/medR%CF%87iv-2021.12.01.21267001-0e4c92)](https://doi.org/10.1101/2021.12.01.21267001)
>>>>>>> 30ccb4da

[preprint]: https://doi.org/10.1101/2021.12.01.21267001

## Description

The data is provided as a CSV-table containing one row for each of the 287 patients. The table has a header with three levels that describe the columns. Below we explain each column in the form of a list with three levels. So, for example, list entry 1.i.g refers to a column with the three-level header `patient | # | hpv_status` and underneath it tha patients' HPV status is listed.


## Columns

1. **`patient:`** General information about the patient’s condition can be found under this top-level header.
    1. **`#:`** The second level under patient has no meaning and exists solely as a filler.
        1. **`id:`** Enumeration of the patients
        1. **`sex:`** Sex of the patient
        1. **`age:`** Patient’s age at diagnosis
        1. **`diagnose_date:`** Date of diagnosis (format `YYYY-mm-dd`) defined as the date of first histological confirmation of HNSCC.
        1. **`alcohol_abuse:`** `true` for patients who stated that they consume alcohol regularly, `false` otherwise
        1. **`nicotine_abuse:`** `true` for patients who have been regular smokers (> 10 pack years)
        1. **`hpv_status:`** `true` for patients with human papilloma virus associated tumors (as defined by p16 immunohistochemistry)
        1. **`neck_dissection:`** Indicates whether the patient has received a neck dissection as part of the treatment.
        1. **`tnm_edition:`** The edition of the TNM classification used to classify the patient [[2]](#2)
        1. **`n_stage:`** Degree of spread to regional lymph nodes
        1. **`m_stage:`** Presence of distant metastases
2. **`tumor:`** Information about tumors is stored under this top-level header
    1. **`<number>:`** The second level enumerates the synchronous tumors. In our database, no patient has had a second tumor, but this structure of the file allows us to include such patients in the future. The third-level headers are the same for each tumor.
        1. **`location:`** Anatomic location of the tumor
        1. **`subsite:`** ICD-O-3 code associated with a tumor at the particular location according to the world health organization [[3]](#3), [[4]](#4)
        1. **`side:`** Lateralization of the tumor. Can be `“left”` or `“right”` for tumors that have their center of mass clearly on the respective side of the mid-sagittal line and `“central”` for patients with a tumor on the mid-sagittal line.
        2. **`central:`** Whether the tumor is centralized or not.
        3. **`extension:`** True if part of the tumor extends over the mid-sagittal line
        4. **`volume:`** Volume of the tumor in cm3
        5. **`stage_prefix:`** Prefix modifier of the T-category. Can be `“c”` or `“p”`
        6. **`t_stage:`** T-category of the tumor, according to TNM staging
3. **`<diagnostic modality>:`** Each recorded diagnostic modality is indicated by its own top-level header. In this file FNA, CT, MRI, PET, pathology and pCT (planning CT) are provided
    1. **`info:`** 
        1. **`date:`** Day on which a diagnose with the respective modality was performed
    2. **`ipsi:`** All findings of involved lymph nodes on the ipsilateral side of the patient’s neck
        1. **`<LNL>:`** One column is provided for each recorded lymph node level. For each level `true` indicates at least one finding diagnosed as malignant lymph node in the respective LNL, `false` means no malignant lymph node has been found and an empty field indicates that no diagnosis is available for this LNL according to the respective diagnostic modality. `<LNL>` can be: I, Ia, Ib, II, IIa, IIb, III, IV, V, VI, VII, VIII, IX, X.
    3. **`contra:`** Same as 3.ii but for the contralateral side of the patient’s neck
        1. **`<LNL>:`** same as under 3.ii.a


## Online Interface

We provide a user-friendly and intuitive graphical user interface to view the dataset, which is available at https://2021-oropharynx.lyprox.org/. The GUI has two main functionalities: the patient list and the dashboard. The patient list allows for viewing the characteristics of a patient, corresponding to one row of the csv file, in a visually appealing and intuitive way. The dashboard allows for filtering of the dataset. For example, the user may select all patients with primary tumors extending over the mid-sagittal plane with involvement of ipsilateral level III. The dashboard will then display the number or percentage of patients with metastases in each of the other LNLs.


## References

<a id="1">[1]</a>
R. Ludwig, B. Pouymayou, J.-M. Hoffmann *et al*, 
"Detailed patient-individual reporting of lymph node involvement in oropharyngeal squamous cell carcinoma with an online interface." 
Radiotherapy & Oncology, 2021, DOI: [10.1016/j.radonc.2022.01.035](https://doi.org/10.1016/j.radonc.2022.01.035)

<a id="2">[2]</a>
J. D. Brierley, M. K. Gospodarowicz, and C. Wittekind, 
"TNM Classification of Malignant Tumours." 
John Wiley & Sons, 2017.

<a id="3">[3]</a>
World Health Organization, Ed., 
"International statistical classification of diseases and related health problems, 10th revision, 2nd edition." 
Geneva: World Health Organization, 2004.

<a id="4">[4]</a>
A. G. Fritz, Ed., 
"International classification of diseases for oncology: ICD-O, 3rd ed." 
Geneva: World Health Organization, 2000.<|MERGE_RESOLUTION|>--- conflicted
+++ resolved
@@ -13,22 +13,11 @@
 * a jupyter notebook `figures.ipynb` for rendering figures visualizing different aspects of the data
 * the folder `figures` containing the already rendered figures which we also used in our publication for *Radiation & Oncology* [[1]](#1).
 
+## Curation
 
 ## Curation
 
-<<<<<<< HEAD
 We have detailed inclusion criteria and what was considered lymphatic involvement in our paper that has been published in the journal of *Radiotherapy & Oncology* [[1]](#1), which is also available as a [preprint] on *medRxiv* and we have submitted a *Data in Brief* manuscript as well, detailing the data only.
-=======
-We have detailed inclusion criteria and what was considered lymphatic involvement in our paper that has been published in the journal of [Radiotherapy & Oncology] (a preprint is also available on [medRxiv]). The data of this repository is also - and in somewhat more detail - described and provided in its own publication in [Data in Brief], enabling anyone to reuse and cite our dataset.
-
-[Radiotherapy & Oncology]: https://www.thegreenjournal.com
-[Data in Brief]: https://journals.elsevier.com/data-in-brief
-[medRxiv]: https://medrxiv.org
-
-[![Greeen Journal](https://img.shields.io/badge/Rad%20Onc-j.radonc.2022.01.035-3e6e0e)](https://doi.org/10.1016/j.radonc.2022.01.035)
-[![Data in Brief](https://img.shields.io/badge/DiB-10.1016%2Fj.dib.2022.108345-orange)](https://doi.org/10.1016/j.dib.2022.108345)
-[![medRxiv](https://img.shields.io/badge/medR%CF%87iv-2021.12.01.21267001-0e4c92)](https://doi.org/10.1101/2021.12.01.21267001)
->>>>>>> 30ccb4da
 
 [preprint]: https://doi.org/10.1101/2021.12.01.21267001
 
